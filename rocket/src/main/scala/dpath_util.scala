package rocket

import Chisel._
import Util._
import Node._
import uncore.constants.AddressConstants._
import scala.math._

class DpathBTBIO extends Bundle
{
  val current_pc     = UInt(INPUT, VADDR_BITS);
  val hit            = Bool(OUTPUT);
  val target         = UInt(OUTPUT, VADDR_BITS);
  val wen            = Bool(INPUT);
  val clr            = Bool(INPUT);
  val invalidate     = Bool(INPUT);
  val correct_pc     = UInt(INPUT, VADDR_BITS);
  val correct_target = UInt(INPUT, VADDR_BITS);
}

// fully-associative branch target buffer
class rocketDpathBTB(entries: Int) extends Module
{
  val io = new DpathBTBIO

  val repl_way = LFSR16(io.wen)(log2Up(entries)-1,0) // TODO: pseudo-LRU

  var hit_reduction = Bool(false)
  val hit = Bool()
  val update = Bool()
  var update_reduction = Bool(false)
  val hits = Vec.fill(entries){Bool()}
  val updates = Vec.fill(entries){Bool()}
  val targets = Vec.fill(entries){Reg(UInt())}
  val anyUpdate = updates.toBits.orR

  for (i <- 0 until entries) {
    val tag = Reg(UInt())
    val valid = Reg(init=Bool(false))
    hits(i) := valid && tag === io.current_pc
    updates(i) := valid && tag === io.correct_pc

    when (io.wen && (updates(i) || !anyUpdate && UInt(i) === repl_way)) {
      valid := Bool(false)
      when (!io.clr) {
        valid := Bool(true)
        tag := io.correct_pc
        targets(i) := io.correct_target
      }
    }
  }

  io.hit    := hits.toBits.orR
  io.target := Mux1H(hits, targets)
}

class Status extends Bundle {
  val ip = Bits(width = 8)
  val im = Bits(width = 8)
  val zero = Bits(width = 7)
  val vm = Bool()
  val s64 = Bool()
  val u64 = Bool()
  val s = Bool()
  val ps = Bool()
  val ec = Bool()
  val ev = Bool()
  val ef = Bool()
  val et = Bool()
}

object PCR
{
  // commands
  val SZ = 3
  val X = Bits("b???", 3)
  val N = Bits(0,3)
  val F = Bits(1,3) // mfpcr
  val T = Bits(4,3) // mtpcr
  val C = Bits(6,3) // clearpcr
  val S = Bits(7,3) // setpcr

  // regs
  val STATUS   =  0
  val EPC      =  1
  val BADVADDR =  2
  val EVEC     =  3
  val COUNT    =  4
  val COMPARE  =  5
  val CAUSE    =  6
  val PTBR     =  7
  val SEND_IPI =  8
  val CLR_IPI  =  9
  val COREID   = 10
  val IMPL     = 11
  val K0       = 12
  val K1       = 13
  val VECBANK  = 18
  val VECCFG   = 19
  val STATS    = 28
  val RESET    = 29
  val TOHOST   = 30
  val FROMHOST = 31
}

class PCR(implicit conf: RocketConfiguration) extends Module
{
  val io = new Bundle {
    val host = new HTIFIO(conf.tl.ln.nClients)
    val rw = new Bundle {
      val addr = UInt(INPUT, log2Up(conf.nxpr))
      val cmd = Bits(INPUT, PCR.SZ)
      val rdata = Bits(OUTPUT, conf.xprlen)
      val wdata = Bits(INPUT, conf.xprlen)
    }
    
    val status = new Status().asOutput
    val ptbr = UInt(OUTPUT, PADDR_BITS)
    val evec = UInt(OUTPUT, VADDR_BITS)
    val exception = Bool(INPUT)
    val cause = UInt(INPUT, 6)
    val badvaddr_wen = Bool(INPUT)
    val vec_irq_aux = Bits(INPUT, conf.xprlen)
    val vec_irq_aux_wen = Bool(INPUT)
    val pc = UInt(INPUT, VADDR_BITS+1)
    val eret = Bool(INPUT)
    val ei = Bool(INPUT)
    val di = Bool(INPUT)
    val ptbr_wen = Bool(OUTPUT)
    val irq_timer = Bool(OUTPUT)
    val irq_ipi = Bool(OUTPUT)
    val replay = Bool(OUTPUT)
    val vecbank = Bits(OUTPUT, 8)
    val vecbankcnt = UInt(OUTPUT, 4)
    val stats = Bool(OUTPUT)
    val vec_appvl = UInt(INPUT, 12)
    val vec_nxregs = UInt(INPUT, 6)
    val vec_nfregs = UInt(INPUT, 6)
  }
  import PCR._
 
  val reg_epc = Reg(Bits(width = conf.xprlen))
  val reg_badvaddr = Reg(Bits(width = conf.xprlen))
  val reg_ebase = Reg(Bits(width = conf.xprlen))
  val reg_count = WideCounter(32)
  val reg_compare = Reg(Bits(width = 32))
  val reg_cause = Reg(Bits(width = io.cause.getWidth))
  val reg_tohost = Reg(init=Bits(0, conf.xprlen))
  val reg_fromhost = Reg(init=Bits(0, conf.xprlen))
  val reg_coreid = Reg(Bits(width = 16))
  val reg_k0 = Reg(Bits(width = conf.xprlen))
  val reg_k1 = Reg(Bits(width = conf.xprlen))
  val reg_ptbr = Reg(UInt(width = PADDR_BITS))
  val reg_vecbank = Reg(init=SInt(-1,8).toBits)
  val reg_stats = Reg(init=Bool(false))
  val reg_error_mode = Reg(init=Bool(false))
  val reg_status = Reg(new Status) // reset down below

  val r_irq_timer = Reg(init=Bool(false))
  val r_irq_ipi = Reg(init=Bool(true))

  val host_pcr_req_valid = Reg(Bool()) // don't reset
  val host_pcr_req_fire = host_pcr_req_valid && io.rw.cmd === PCR.N
  val host_pcr_rep_valid = Reg(Bool()) // don't reset
  val host_pcr_bits = Reg(io.host.pcr_req.bits)
  io.host.pcr_req.ready := !host_pcr_req_valid && !host_pcr_rep_valid
  io.host.pcr_rep.valid := host_pcr_rep_valid
  io.host.pcr_rep.bits := host_pcr_bits.data
  when (io.host.pcr_req.fire()) {
    host_pcr_req_valid := true
    host_pcr_bits := io.host.pcr_req.bits
  }
  when (host_pcr_req_fire) {
    host_pcr_req_valid := false
    host_pcr_rep_valid := true
    host_pcr_bits.data := io.rw.rdata
  }
  when (io.host.pcr_rep.fire()) { host_pcr_rep_valid := false }

  val addr = Mux(io.rw.cmd != PCR.N, io.rw.addr, host_pcr_bits.addr)
  val wen = io.rw.cmd === PCR.T || io.rw.cmd === PCR.S || io.rw.cmd === PCR.C ||
    host_pcr_req_fire && host_pcr_bits.rw
  val wdata = Mux(io.rw.cmd != PCR.N, io.rw.wdata, host_pcr_bits.data)

  io.status := reg_status
  io.status.ip := Cat(r_irq_timer, reg_fromhost.orR, r_irq_ipi,   Bool(false),
                      Bool(false), Bool(false),      Bool(false), Bool(false))
  io.ptbr_wen := wen && addr === PTBR
  io.evec := Mux(io.exception, reg_ebase, reg_epc).toUInt
  io.ptbr := reg_ptbr
  io.host.debug.error_mode := reg_error_mode

  io.vecbank := reg_vecbank
  var cnt = UInt(0,4)
  for (i <- 0 until 8)
    cnt = cnt + reg_vecbank(i)
  io.vecbankcnt := cnt(3,0)

  io.stats := reg_stats

  when (io.badvaddr_wen || io.vec_irq_aux_wen) {
    val wdata = Mux(io.badvaddr_wen, io.rw.wdata, io.vec_irq_aux)
    val (upper, lower) = Split(wdata, VADDR_BITS)
    val sign = Mux(lower.toSInt < SInt(0), upper.andR, upper.orR)
    reg_badvaddr := Cat(sign, lower).toSInt
  }

  when (io.exception) {
    when (!reg_status.et) {
      reg_error_mode := true
    }
    reg_status.s := true
    reg_status.ps := reg_status.s
    reg_status.et := false
    reg_epc := io.pc.toSInt
    reg_cause := io.cause
  }
  
  when (io.eret) {
    reg_status.s := reg_status.ps
    reg_status.et := true
  }
  
  when (reg_count === reg_compare) {
    r_irq_timer := Bool(true);
  }

  io.irq_timer := r_irq_timer;
  io.irq_ipi := r_irq_ipi;
  io.host.ipi_req.valid := io.rw.cmd === PCR.T && io.rw.addr === SEND_IPI
  io.host.ipi_req.bits := io.rw.wdata
  io.replay := io.host.ipi_req.valid && !io.host.ipi_req.ready

  when (host_pcr_req_fire && !host_pcr_bits.rw && host_pcr_bits.addr === TOHOST) { reg_tohost := UInt(0) }

  val read_impl = Bits(2)
  val read_ptbr = reg_ptbr(PADDR_BITS-1,PGIDX_BITS) << PGIDX_BITS
  val read_veccfg = if (conf.vec) Cat(io.vec_nfregs, io.vec_nxregs, io.vec_appvl) else Bits(0)
  val read_cause = reg_cause(reg_cause.getWidth-1) << conf.xprlen-1 | reg_cause(reg_cause.getWidth-2,0)
  io.rw.rdata := AVec[Bits](
    io.status.toBits,  reg_epc,          reg_badvaddr,     reg_ebase,
    reg_count,         reg_compare,      read_cause,       read_ptbr,
    reg_coreid/*x*/,   read_impl/*x*/,   reg_coreid,       read_impl,
    reg_k0,            reg_k1,           reg_k0/*x*/,      reg_k1/*x*/,
    reg_vecbank/*x*/,  read_veccfg/*x*/, reg_vecbank,      read_veccfg,
    reg_vecbank/*x*/,  read_veccfg/*x*/, reg_vecbank/*x*/, read_veccfg/*x*/,
    reg_vecbank/*x*/,  read_veccfg/*x*/, reg_tohost/*x*/,  reg_fromhost/*x*/,
    reg_stats/*x*/,    read_veccfg/*x*/, reg_tohost,       reg_fromhost
  )(addr)

  when (wen) {
    when (addr === STATUS) {
      val sr_wdata = Mux(io.rw.cmd === PCR.S, reg_status.toBits | wdata,
                     Mux(io.rw.cmd === PCR.C, reg_status.toBits & ~wdata,
                     wdata))
      reg_status := new Status().fromBits(sr_wdata)

      reg_status.zero := 0
      if (!conf.vec) reg_status.ev := false
      if (!conf.fpu) reg_status.ef := false
      if (!conf.rvc) reg_status.ec := false
    }
    when (addr === EPC)      { reg_epc := wdata(VADDR_BITS,0).toSInt }
    when (addr === EVEC)     { reg_ebase := wdata(VADDR_BITS-1,0).toSInt }
    when (addr === COUNT)    { reg_count := wdata.toUInt }
    when (addr === COMPARE)  { reg_compare := wdata(31,0).toUInt; r_irq_timer := Bool(false); }
    when (addr === COREID)   { reg_coreid := wdata(15,0) }
    when (addr === FROMHOST) { when (reg_fromhost === UInt(0) || !host_pcr_req_fire) { reg_fromhost := wdata } }
    when (addr === TOHOST)   { when (reg_tohost === UInt(0)) { reg_tohost := wdata } }
    when (addr === CLR_IPI)  { r_irq_ipi := wdata(0) }
    when (addr === K0)       { reg_k0 := wdata; }
    when (addr === K1)       { reg_k1 := wdata; }
    when (addr === PTBR)     { reg_ptbr := Cat(wdata(PADDR_BITS-1, PGIDX_BITS), Bits(0, PGIDX_BITS)).toUInt; }
    when (addr === VECBANK)  { reg_vecbank:= wdata(7,0) }
    when (addr === STATS)    { reg_stats := wdata(0) }
  }

  io.host.ipi_rep.ready := Bool(true)
  when (io.host.ipi_rep.valid) { r_irq_ipi := Bool(true) }

<<<<<<< HEAD
  when(reset) {
=======
  when(this.reset) {
>>>>>>> 387cf0eb
    reg_status.et := false
    reg_status.ef := false
    reg_status.ev := false
    reg_status.ec := false
    reg_status.ps := false
    reg_status.s := true
    reg_status.u64 := true
    reg_status.s64 := true
    reg_status.vm := false
    reg_status.zero := 0
    reg_status.im := 0
    reg_status.ip := 0
  }
}

class ioReadPort(d: Int, w: Int) extends Bundle
{
  override def clone = new ioReadPort(d, w).asInstanceOf[this.type]
}

class ioWritePort(d: Int, w: Int) extends Bundle
{
  val addr = UInt(INPUT, log2Up(d))
  val en   = Bool(INPUT)
  val data = Bits(INPUT, w)
  override def clone = new ioWritePort(d, w).asInstanceOf[this.type]
}<|MERGE_RESOLUTION|>--- conflicted
+++ resolved
@@ -278,11 +278,7 @@
   io.host.ipi_rep.ready := Bool(true)
   when (io.host.ipi_rep.valid) { r_irq_ipi := Bool(true) }
 
-<<<<<<< HEAD
-  when(reset) {
-=======
   when(this.reset) {
->>>>>>> 387cf0eb
     reg_status.et := false
     reg_status.ef := false
     reg_status.ev := false
