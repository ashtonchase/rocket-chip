package rocket

import Chisel._
import Node._
import Constants._
import uncore._
import Util._

case class DCacheConfig(sets: Int, ways: Int, co: CoherencePolicy,
                        nmshr: Int, nrpq: Int, nsdq: Int, ntlb: Int,
                        code: Code = new IdentityCode,
                        narrowRead: Boolean = true,
                        reqtagbits: Int = -1, databits: Int = -1)
{
  require(isPow2(sets))
  require(isPow2(ways)) // TODO: relax this
  def lines = sets*ways
  def dm = ways == 1
  def ppnbits = PADDR_BITS - PGIDX_BITS
  def vpnbits = VADDR_BITS - PGIDX_BITS
  def pgidxbits = PGIDX_BITS
  def offbits = OFFSET_BITS
  def paddrbits = ppnbits + pgidxbits
  def lineaddrbits = paddrbits - offbits
  def idxbits = log2Up(sets)
  def waybits = log2Up(ways)
  def untagbits = offbits + idxbits
  def tagbits = lineaddrbits - idxbits
  def ramoffbits = log2Up(MEM_DATA_BITS/8)
  def databytes = databits/8
  def wordoffbits = log2Up(databytes)
  def isNarrowRead = narrowRead && databits*ways % MEM_DATA_BITS == 0
  val statebits = 2 // TODO: obtain from coherence policy
  val metabits = statebits + tagbits
  val encdatabits = code.width(databits)
  val encmetabits = code.width(metabits)
  val wordsperrow = MEM_DATA_BITS/databits
  val bitsperrow = wordsperrow*encdatabits
  val lrsc_cycles = 32 // ISA requires 16-insn LRSC sequences to succeed
}

abstract class ReplacementPolicy
{
  def way: UFix
  def miss: Unit
  def hit: Unit
}

class RandomReplacement(implicit conf: DCacheConfig) extends ReplacementPolicy
{
  private val replace = Bool()
  replace := Bool(false)
  val lfsr = LFSR16(replace)

  def way = if (conf.dm) UFix(0) else lfsr(conf.waybits-1,0)
  def miss = replace := Bool(true)
  def hit = {}
}

object StoreGen
{
  def apply(r: HellaCacheReq) = new StoreGen(r.typ, r.addr, r.data)
  def apply(r: hwacha.io_dmem_req_bundle) = new StoreGen(r.typ, r.addr, r.data)
  def apply(typ: Bits, addr: Bits, data: Bits = Bits(0)) = new StoreGen(typ, addr, data)
}

class StoreGen(typ: Bits, addr: Bits, dat: Bits)
{
  val byte = typ === MT_B || typ === MT_BU
  val half = typ === MT_H || typ === MT_HU
  val word = typ === MT_W || typ === MT_WU
  def mask =
    Mux(byte, Bits(  1) <<     addr(2,0),
    Mux(half, Bits(  3) << Cat(addr(2,1), Bits(0,1)),
    Mux(word, Bits( 15) << Cat(addr(2),   Bits(0,2)),
              Bits(255))))
  def data =
    Mux(byte, Fill(8, dat( 7,0)),
    Mux(half, Fill(4, dat(15,0)),
    Mux(word, Fill(2, dat(31,0)),
                      dat)))
}

class LoadGen(typ: Bits, addr: Bits, dat: Bits)
{
  val t = StoreGen(typ, addr, dat)
  val sign = typ === MT_B || typ === MT_H || typ === MT_W || typ === MT_D

  val wordShift = Mux(addr(2), dat(63,32), dat(31,0))
  val word = Cat(Mux(t.word, Fill(32, sign && wordShift(31)), dat(63,32)), wordShift)
  val halfShift = Mux(addr(1), word(31,16), word(15,0))
  val half = Cat(Mux(t.half, Fill(48, sign && halfShift(15)), word(63,16)), halfShift)
  val byteShift = Mux(addr(0), half(15,8), half(7,0))
  val byte = Cat(Mux(t.byte, Fill(56, sign && byteShift(7)), half(63,8)), byteShift)
}

class MSHRReq(implicit conf: DCacheConfig) extends HellaCacheReq {
  val tag_match = Bool()
  val old_meta = new MetaData
  val way_en = Bits(width = conf.ways)

  override def clone = new MSHRReq().asInstanceOf[this.type]
}

class Replay(implicit conf: DCacheConfig) extends HellaCacheReq {
  val sdq_id = UFix(width = log2Up(conf.nsdq))

  override def clone = new Replay().asInstanceOf[this.type]
}

class DataReadReq(implicit conf: DCacheConfig) extends Bundle {
  val way_en = Bits(width = conf.ways)
  val addr   = Bits(width = conf.untagbits)

  override def clone = new DataReadReq().asInstanceOf[this.type]
}

class DataWriteReq(implicit conf: DCacheConfig) extends Bundle {
  val way_en = Bits(width = conf.ways)
  val addr   = Bits(width = conf.untagbits)
  val wmask  = Bits(width = conf.wordsperrow)
  val data   = Bits(width = conf.bitsperrow)

  override def clone = new DataWriteReq().asInstanceOf[this.type]
}

class InternalProbe(implicit conf: DCacheConfig) extends Probe {
  val client_xact_id = Bits(width = CLIENT_XACT_ID_MAX_BITS)

  override def clone = new InternalProbe().asInstanceOf[this.type]
}

class WritebackReq(implicit conf: DCacheConfig) extends Bundle {
  val tag = Bits(width = conf.tagbits)
  val idx = Bits(width = conf.idxbits)
  val way_en = Bits(width = conf.ways)
  val client_xact_id = Bits(width = CLIENT_XACT_ID_MAX_BITS)
  val r_type = UFix(width = RELEASE_TYPE_MAX_BITS) 

  override def clone = new WritebackReq().asInstanceOf[this.type]
}

object MetaData {
  def apply(tag: Bits, state: UFix)(implicit conf: DCacheConfig) = {
    val meta = new MetaData
    meta.state := state
    meta.tag := tag
    meta
  }
}
class MetaData(implicit conf: DCacheConfig) extends Bundle {
  val state = UFix(width = conf.statebits)
  val tag = Bits(width = conf.tagbits)

  override def clone = new MetaData().asInstanceOf[this.type]
}

class MetaReadReq(implicit conf: DCacheConfig) extends Bundle {
  val addr  = UFix(width = conf.paddrbits)

  override def clone = new MetaReadReq().asInstanceOf[this.type]
}

class MetaWriteReq(implicit conf: DCacheConfig) extends Bundle {
  val way_en = Bits(width = conf.ways)
  val idx  = Bits(width = conf.idxbits)
  val data = new MetaData()

  override def clone = new MetaWriteReq().asInstanceOf[this.type]
}

class MSHR(id: Int)(implicit conf: DCacheConfig, lnconf: LogicalNetworkConfiguration) extends Component {
  val io = new Bundle {
    val req_pri_val    = Bool(INPUT)
    val req_pri_rdy    = Bool(OUTPUT)
    val req_sec_val    = Bool(INPUT)
    val req_sec_rdy    = Bool(OUTPUT)
    val req_bits       = new MSHRReq().asInput
    val req_sdq_id     = UFix(INPUT, log2Up(conf.nsdq))

    val idx_match       = Bool(OUTPUT)
    val tag             = Bits(OUTPUT, conf.tagbits)

    val mem_req  = (new FIFOIO) { new Acquire }
    val mem_resp = new DataWriteReq().asOutput
    val meta_read = (new FIFOIO) { new MetaReadReq }
    val meta_write = (new FIFOIO) { new MetaWriteReq }
    val replay = (new FIFOIO) { new Replay() }
    val mem_grant = (new PipeIO) { (new LogicalNetworkIO) {new Grant} }.flip
    val mem_finish = (new FIFOIO) { (new LogicalNetworkIO) {new GrantAck} }
    val wb_req = (new FIFOIO) { new WritebackReq }
    val probe_rdy = Bool(OUTPUT)
  }

  val s_invalid :: s_wb_req :: s_wb_resp :: s_meta_clear :: s_refill_req :: s_refill_resp :: s_meta_write_req :: s_meta_write_resp :: s_drain_rpq :: Nil = Enum(9) { UFix() }
  val state = Reg(resetVal = s_invalid)

  val acquire_type = Reg { UFix() }
  val release_type = Reg { UFix() }
  val line_state = Reg { UFix() }
  val refill_count = Reg { UFix(width = log2Up(REFILL_CYCLES)) }
  val req = Reg { new MSHRReq() }

  val req_cmd = io.req_bits.cmd
  val req_idx = req.addr(conf.untagbits-1,conf.offbits)
  val idx_match = req_idx === io.req_bits.addr(conf.untagbits-1,conf.offbits)
  val sec_rdy = idx_match && (state === s_wb_req || state === s_wb_resp || state === s_meta_clear || (state === s_refill_req || state === s_refill_resp) && !conf.co.needsTransactionOnSecondaryMiss(req_cmd, io.mem_req.bits))

  val reply = io.mem_grant.valid && io.mem_grant.bits.payload.client_xact_id === UFix(id)
  val refill_done = reply && refill_count.andR
  val wb_done = reply && (state === s_wb_resp)

  val rpq = (new Queue(conf.nrpq)) { new Replay }
  rpq.io.enq.valid := (io.req_pri_val && io.req_pri_rdy || io.req_sec_val && sec_rdy) && !isPrefetch(req_cmd)
  rpq.io.enq.bits := io.req_bits
  rpq.io.enq.bits.sdq_id := io.req_sdq_id
  rpq.io.deq.ready := io.replay.ready && state === s_drain_rpq || state === s_invalid

  when (state === s_drain_rpq && !rpq.io.deq.valid) {
    state := s_invalid
  }
  when (state === s_meta_write_resp) {
    // this wait state allows us to catch RAW hazards on the tags via nack_victim
    state := s_drain_rpq
  }
  when (state === s_meta_write_req && io.meta_write.ready) {
    state := s_meta_write_resp
  }
  when (state === s_refill_resp) {
    when (refill_done) { state := s_meta_write_req }
    when (reply) {
      refill_count := refill_count + UFix(1)
      line_state := conf.co.newStateOnGrant(io.mem_grant.bits.payload, io.mem_req.bits)
    }
  }
  when (io.mem_req.fire()) { // s_refill_req
    state := s_refill_resp
  }
  when (state === s_meta_clear && io.meta_write.ready) {
    state := s_refill_req
  }
  when (state === s_wb_resp && reply) {
    state := s_meta_clear
  }
  when (io.wb_req.fire()) { // s_wb_req
    state := s_wb_resp 
  }

  when (io.req_sec_val && io.req_sec_rdy) { // s_wb_req, s_wb_resp, s_refill_req
    acquire_type := conf.co.getAcquireTypeOnSecondaryMiss(req_cmd, conf.co.newStateOnFlush(), io.mem_req.bits)
  }
  when (io.req_pri_val && io.req_pri_rdy) {
    line_state := conf.co.newStateOnFlush()
    refill_count := UFix(0)
    acquire_type := conf.co.getAcquireTypeOnPrimaryMiss(req_cmd, conf.co.newStateOnFlush())
    release_type := conf.co.getReleaseTypeOnVoluntaryWriteback() //TODO downgrades etc 
    req := io.req_bits

    when (io.req_bits.tag_match) {
      when (conf.co.isHit(req_cmd, io.req_bits.old_meta.state)) { // set dirty bit
        state := s_meta_write_req
        line_state := conf.co.newStateOnHit(req_cmd, io.req_bits.old_meta.state)
      }.otherwise { // upgrade permissions
        state := s_refill_req
      }
    }.otherwise { // writback if necessary and refill
      state := Mux(conf.co.needsWriteback(io.req_bits.old_meta.state), s_wb_req, s_meta_clear)
    }
  }

  val ackq = (new Queue(1)) { (new LogicalNetworkIO){new GrantAck} }
  ackq.io.enq.valid := (wb_done || refill_done) && conf.co.requiresAck(io.mem_grant.bits.payload)
  ackq.io.enq.bits.payload.master_xact_id := io.mem_grant.bits.payload.master_xact_id
  ackq.io.enq.bits.header.dst := io.mem_grant.bits.header.src
  val can_finish = state === s_invalid || state === s_refill_req || state === s_refill_resp
  io.mem_finish.valid := ackq.io.deq.valid && can_finish
  ackq.io.deq.ready := io.mem_finish.ready && can_finish
  io.mem_finish.bits := ackq.io.deq.bits

  io.idx_match := (state != s_invalid) && idx_match
  io.mem_resp := req
  io.mem_resp.addr := Cat(req_idx, refill_count) << conf.ramoffbits
  io.tag := req.addr >> conf.untagbits
  io.req_pri_rdy := state === s_invalid
  io.req_sec_rdy := sec_rdy && rpq.io.enq.ready

  val meta_hazard = Reg(resetVal = UFix(0,2))
  when (meta_hazard != 0) { meta_hazard := meta_hazard + 1 }
  when (io.meta_write.fire()) { meta_hazard := 1 }
  io.probe_rdy := !idx_match || (state != s_wb_req && state != s_wb_resp && state != s_meta_clear && meta_hazard === 0)

  io.meta_write.valid := state === s_meta_write_req || state === s_meta_clear
  io.meta_write.bits.idx := req_idx
  io.meta_write.bits.data.state := Mux(state === s_meta_clear, conf.co.newStateOnFlush(), line_state)
  io.meta_write.bits.data.tag := io.tag
  io.meta_write.bits.way_en := req.way_en

  io.wb_req.valid := state === s_wb_req && ackq.io.enq.ready
  io.wb_req.bits.tag := req.old_meta.tag
  io.wb_req.bits.idx := req_idx
  io.wb_req.bits.way_en := req.way_en
  io.wb_req.bits.client_xact_id := Bits(id)
  io.wb_req.bits.r_type := conf.co.getReleaseTypeOnVoluntaryWriteback()

  io.mem_req.valid := state === s_refill_req && ackq.io.enq.ready
  io.mem_req.bits.a_type := acquire_type
  io.mem_req.bits.addr := Cat(io.tag, req_idx).toUFix
  io.mem_req.bits.client_xact_id := Bits(id)
  io.mem_finish <> ackq.io.deq
  io.mem_req.bits.client_xact_id := Bits(id)

  io.meta_read.valid := state === s_drain_rpq
  io.meta_read.bits.addr := io.mem_req.bits.addr << conf.offbits

  io.replay.valid := state === s_drain_rpq && rpq.io.deq.valid
  io.replay.bits := rpq.io.deq.bits
  io.replay.bits.phys := Bool(true)
  io.replay.bits.addr := Cat(io.tag, req_idx, rpq.io.deq.bits.addr(conf.offbits-1,0)).toUFix

  when (!io.meta_read.ready) {
    rpq.io.deq.ready := Bool(false)
    io.replay.bits.cmd := M_FENCE // NOP
  }
}

class MSHRFile(implicit conf: DCacheConfig, lnconf: LogicalNetworkConfiguration) extends Component {
  val io = new Bundle {
    val req = (new FIFOIO) { new MSHRReq }.flip
    val secondary_miss = Bool(OUTPUT)

    val mem_req  = (new FIFOIO) { new Acquire }
    val mem_resp = new DataWriteReq().asOutput
    val meta_read = (new FIFOIO) { new MetaReadReq }
    val meta_write = (new FIFOIO) { new MetaWriteReq }
    val replay = (new FIFOIO) { new Replay }
    val mem_grant = (new PipeIO) { (new LogicalNetworkIO){new Grant} }.flip
    val mem_finish = (new FIFOIO) { (new LogicalNetworkIO){new GrantAck} }
    val wb_req = (new FIFOIO) { new WritebackReq }

    val probe_rdy = Bool(OUTPUT)
    val fence_rdy = Bool(OUTPUT)
  }

  val sdq_val = Reg(resetVal = Bits(0, conf.nsdq))
  val sdq_alloc_id = PriorityEncoder(~sdq_val(conf.nsdq-1,0))
  val sdq_rdy = !sdq_val.andR
  val sdq_enq = io.req.valid && io.req.ready && isWrite(io.req.bits.cmd)
  val sdq = Mem(conf.nsdq) { io.req.bits.data.clone }
  when (sdq_enq) { sdq(sdq_alloc_id) := io.req.bits.data }

  val idxMatch = Vec(conf.nmshr) { Bool() }
  val tagList = Vec(conf.nmshr) { Bits() }
  val tag_match = Mux1H(idxMatch, tagList) === io.req.bits.addr >> conf.untagbits

  val wbTagList = Vec(conf.nmshr) { Bits() }
  val memRespMux = Vec(conf.nmshr) { new DataWriteReq }
  val meta_read_arb = (new Arbiter(conf.nmshr)) { new MetaReadReq }
  val meta_write_arb = (new Arbiter(conf.nmshr)) { new MetaWriteReq }
  val mem_req_arb = (new Arbiter(conf.nmshr)) { new Acquire }
  val mem_finish_arb = (new Arbiter(conf.nmshr)) { (new LogicalNetworkIO){new GrantAck} }
  val wb_req_arb = (new Arbiter(conf.nmshr)) { new WritebackReq }
  val replay_arb = (new Arbiter(conf.nmshr)) { new Replay() }
  val alloc_arb = (new Arbiter(conf.nmshr)) { Bool() }

  var idx_match = Bool(false)
  var pri_rdy = Bool(false)
  var sec_rdy = Bool(false)

  io.fence_rdy := true
  io.probe_rdy := true

  for (i <- 0 to conf.nmshr-1) {
    val mshr = new MSHR(i)

    idxMatch(i) := mshr.io.idx_match
    tagList(i) := mshr.io.tag
    wbTagList(i) := mshr.io.wb_req.bits.tag

    alloc_arb.io.in(i).valid := mshr.io.req_pri_rdy
    mshr.io.req_pri_val := alloc_arb.io.in(i).ready

    mshr.io.req_sec_val := io.req.valid && sdq_rdy && tag_match
    mshr.io.req_bits := io.req.bits
    mshr.io.req_sdq_id := sdq_alloc_id

    mshr.io.meta_read <> meta_read_arb.io.in(i)
    mshr.io.meta_write <> meta_write_arb.io.in(i)
    mshr.io.mem_req <> mem_req_arb.io.in(i)
    mshr.io.mem_finish <> mem_finish_arb.io.in(i)
    mshr.io.wb_req <> wb_req_arb.io.in(i)
    mshr.io.replay <> replay_arb.io.in(i)

    mshr.io.mem_grant <> io.mem_grant
    memRespMux(i) := mshr.io.mem_resp

    pri_rdy = pri_rdy || mshr.io.req_pri_rdy
    sec_rdy = sec_rdy || mshr.io.req_sec_rdy
    idx_match = idx_match || mshr.io.idx_match

    when (!mshr.io.req_pri_rdy) { io.fence_rdy := false }
    when (!mshr.io.probe_rdy) { io.probe_rdy := false }
  }

  alloc_arb.io.out.ready := io.req.valid && sdq_rdy && !idx_match

  meta_read_arb.io.out <> io.meta_read
  meta_write_arb.io.out <> io.meta_write
  mem_req_arb.io.out <> io.mem_req
  mem_finish_arb.io.out <> io.mem_finish
  wb_req_arb.io.out <> io.wb_req

  io.req.ready := Mux(idx_match, tag_match && sec_rdy, pri_rdy) && sdq_rdy
  io.secondary_miss := idx_match
  io.mem_resp := memRespMux(io.mem_grant.bits.payload.client_xact_id)

  val free_sdq = io.replay.fire() && isWrite(io.replay.bits.cmd)
  io.replay.bits.data := sdq(RegEn(replay_arb.io.out.bits.sdq_id, free_sdq))
  io.replay <> replay_arb.io.out

  when (io.replay.valid || sdq_enq) {
    sdq_val := sdq_val & ~(UFixToOH(io.replay.bits.sdq_id) & Fill(conf.nsdq, free_sdq)) | 
               PriorityEncoderOH(~sdq_val(conf.nsdq-1,0)) & Fill(conf.nsdq, sdq_enq)
  }
}


class WritebackUnit(implicit conf: DCacheConfig) extends Component {
  val io = new Bundle {
    val req = (new FIFOIO) { new WritebackReq() }.flip
    val probe = (new FIFOIO) { new WritebackReq() }.flip
    val meta_read = (new FIFOIO) { new MetaReadReq }
    val data_req = (new FIFOIO) { new DataReadReq() }
    val data_resp = Bits(INPUT, conf.bitsperrow)
    val release = (new FIFOIO) { new Release }
    val release_data = (new FIFOIO) { new ReleaseData }
  }

  val valid = Reg(resetVal = Bool(false))
  val r1_data_req_fired = Reg(resetVal = Bool(false))
  val r2_data_req_fired = Reg(resetVal = Bool(false))
  val cmd_sent = Reg{Bool()}
  val cnt = Reg{UFix(width = log2Up(REFILL_CYCLES+1))}
  val req = Reg{new WritebackReq}

  when (valid) {
    r1_data_req_fired := false
    r2_data_req_fired := r1_data_req_fired
    when (io.data_req.fire() && io.meta_read.fire()) {
      r1_data_req_fired := true
      cnt := cnt + 1
    }

    when (r2_data_req_fired && !io.release_data.ready) {
      r1_data_req_fired := false
      r2_data_req_fired := false
      cnt := cnt - Mux[UFix](r1_data_req_fired, 2, 1)
    }

    when (!r1_data_req_fired && !r2_data_req_fired && cmd_sent && cnt === REFILL_CYCLES) {
      valid := false
    }

    when (valid && io.release.ready) {
      cmd_sent := true
    }
  }
  when (io.probe.fire()) {
    valid := true
    cmd_sent := true
    cnt := 0
    req := io.probe.bits
  }
  when (io.req.fire()) {
    valid := true
    cmd_sent := false
    cnt := 0
    req := io.req.bits
  }

  val fire = valid && cnt < UFix(REFILL_CYCLES)
  io.req.ready := !valid && !io.probe.valid
  io.probe.ready := !valid
  io.data_req.valid := fire
  io.data_req.bits.way_en := req.way_en
  io.data_req.bits.addr := Cat(req.idx, cnt(log2Up(REFILL_CYCLES)-1,0)) << conf.ramoffbits

  io.release.valid := valid && !cmd_sent
  io.release.bits.r_type := req.r_type
  io.release.bits.addr := Cat(req.tag, req.idx).toUFix
  io.release.bits.client_xact_id := req.client_xact_id
  io.release.bits.master_xact_id := UFix(0)
  io.release_data.valid := r2_data_req_fired
  io.release_data.bits.data := io.data_resp

  io.meta_read.valid := fire
  io.meta_read.bits.addr := io.release.bits.addr << conf.offbits
}

class ProbeUnit(implicit conf: DCacheConfig)  extends Component {
  val io = new Bundle {
    val req = (new FIFOIO) { new InternalProbe }.flip
    val rep = (new FIFOIO) { new Release }
    val meta_read = (new FIFOIO) { new MetaReadReq }
    val meta_write = (new FIFOIO) { new MetaWriteReq }
    val wb_req = (new FIFOIO) { new WritebackReq }
    val way_en = Bits(INPUT, conf.ways)
    val mshr_rdy = Bool(INPUT)
    val line_state = UFix(INPUT, 2)
  }

  val s_reset :: s_invalid :: s_meta_read :: s_meta_resp :: s_mshr_req :: s_release :: s_writeback_req :: s_writeback_resp :: s_meta_write :: Nil = Enum(9) { UFix() }
  val state = Reg(resetVal = s_invalid)
  val line_state = Reg() { UFix() }
  val way_en = Reg() { Bits() }
  val req = Reg() { new InternalProbe }
  val hit = way_en.orR

  when (state === s_meta_write && io.meta_write.ready) {
    state := s_invalid
  }
  when (state === s_writeback_resp && io.wb_req.ready) {
    state := s_meta_write
  }
  when (state === s_writeback_req && io.wb_req.ready) {
    state := s_writeback_resp
  }
  when (state === s_release && io.rep.ready) {
    state := s_invalid
    when (hit) {
      state := Mux(conf.co.needsWriteback(line_state), s_writeback_req, s_meta_write)
    }
  }
  when (state === s_mshr_req) {
    state := s_release
    line_state := io.line_state
    way_en := io.way_en
    when (!io.mshr_rdy) { state := s_meta_read }
  }
  when (state === s_meta_resp) {
    state := s_mshr_req
  }
  when (state === s_meta_read && io.meta_read.ready) {
    state := s_meta_resp
  }
  when (state === s_invalid && io.req.valid) {
    state := s_meta_read
    req := io.req.bits
  }
  when (state === s_reset) {
    state := s_invalid
  }

  io.req.ready := state === s_invalid
  io.rep.valid := state === s_release
  io.rep.bits := conf.co.newRelease(req, Mux(hit, line_state, conf.co.newStateOnFlush), req.client_xact_id)

  io.meta_read.valid := state === s_meta_read
  io.meta_read.bits.addr := req.addr << UFix(conf.offbits)

  io.meta_write.valid := state === s_meta_write
  io.meta_write.bits.way_en := way_en
  io.meta_write.bits.idx := req.addr
  io.meta_write.bits.data.state := conf.co.newStateOnProbe(req, line_state)
  io.meta_write.bits.data.tag := req.addr >> UFix(conf.idxbits)

  io.wb_req.valid := state === s_writeback_req
  io.wb_req.bits.way_en := way_en
  io.wb_req.bits.idx := req.addr
  io.wb_req.bits.tag := req.addr >> UFix(conf.idxbits)
  io.wb_req.bits.r_type := UFix(0) // DNC
  io.wb_req.bits.client_xact_id := UFix(0) // DNC
}

class MetaDataArray(implicit conf: DCacheConfig) extends Component {
  val io = new Bundle {
    val read = (new FIFOIO) { new MetaReadReq }.flip
    val write = (new FIFOIO) { new MetaWriteReq }.flip
    val resp = Vec(conf.ways){ (new MetaData).asOutput }
  }

  val rst_cnt = Reg(resetVal = UFix(0, log2Up(conf.sets+1)))
  val rst = rst_cnt < conf.sets
  when (rst) { rst_cnt := rst_cnt+1 }

  val metabits = io.write.bits.data.state.width + conf.tagbits
  val tags = Mem(conf.sets, seqRead = true) { UFix(width = metabits*conf.ways) }

  when (rst || io.write.valid) {
    val addr = Mux(rst, rst_cnt, io.write.bits.idx)
    val data = Cat(Mux(rst, conf.co.newStateOnFlush, io.write.bits.data.state), io.write.bits.data.tag)
    val mask = Mux(rst, Fix(-1), io.write.bits.way_en)
    tags.write(addr, Fill(conf.ways, data), FillInterleaved(metabits, mask))
  }
  val tag = tags(RegEn(io.read.bits.addr >> conf.offbits, io.read.valid))

  for (w <- 0 until conf.ways) {
    val m = tag(metabits*(w+1)-1, metabits*w)
    io.resp(w).state := m >> conf.tagbits
    io.resp(w).tag := m
  }

  io.read.ready := !rst && !io.write.valid // so really this could be a 6T RAM
  io.write.ready := !rst
}

class DataArray(implicit conf: DCacheConfig) extends Component {
  val io = new Bundle {
    val read = new FIFOIO()(new DataReadReq).flip
    val write = new FIFOIO()(new DataWriteReq).flip
    val resp = Vec(conf.ways){ Bits(OUTPUT, conf.bitsperrow) }
  }

  val waddr = io.write.bits.addr >> conf.ramoffbits
  val raddr = io.read.bits.addr >> conf.ramoffbits

  if (conf.isNarrowRead) {
    for (w <- 0 until conf.ways by conf.wordsperrow) {
      val wway_en = io.write.bits.way_en(w+conf.wordsperrow-1,w)
      val rway_en = io.read.bits.way_en(w+conf.wordsperrow-1,w)
      val resp = Vec(conf.wordsperrow){Bits(width = conf.bitsperrow)}
      val r_raddr = RegEn(io.read.bits.addr, io.read.valid)
      for (p <- 0 until resp.size) {
        val array = Mem(conf.sets*REFILL_CYCLES, seqRead = true){ Bits(width=conf.bitsperrow) }
        when (wway_en.orR && io.write.valid && io.write.bits.wmask(p)) {
          val data = Fill(conf.wordsperrow, io.write.bits.data(conf.encdatabits*(p+1)-1,conf.encdatabits*p))
          val mask = FillInterleaved(conf.encdatabits, wway_en)
          array.write(waddr, data, mask)
        }
        resp(p) := array(RegEn(raddr, rway_en.orR && io.read.valid))
      }
      for (dw <- 0 until conf.wordsperrow) {
        val r = AVec(resp.map(_(conf.encdatabits*(dw+1)-1,conf.encdatabits*dw)))
        val resp_mux =
          if (r.size == 1) r
          else AVec(r(r_raddr(conf.ramoffbits-1,conf.wordoffbits)), r.tail:_*)
        io.resp(w+dw) := resp_mux.toBits
      }
    }
  } else {
    val wmask = FillInterleaved(conf.encdatabits, io.write.bits.wmask)
    for (w <- 0 until conf.ways) {
      val array = Mem(conf.sets*REFILL_CYCLES, seqRead = true){ Bits(width=conf.bitsperrow) }
      when (io.write.bits.way_en(w) && io.write.valid) {
        array.write(waddr, io.write.bits.data, wmask)
      }
      io.resp(w) := array(RegEn(raddr, io.read.bits.way_en(w) && io.read.valid))
    }
  }

  io.read.ready := Bool(true)
  io.write.ready := Bool(true)
}

class AMOALU(implicit conf: DCacheConfig) extends Component {
  val io = new Bundle {
    val addr = Bits(INPUT, conf.offbits)
    val cmd = Bits(INPUT, 4)
    val typ = Bits(INPUT, 3)
    val lhs = Bits(INPUT, conf.databits)
    val rhs = Bits(INPUT, conf.databits)
    val out = Bits(OUTPUT, conf.databits)
  }

  require(conf.databits == 64)
  
  val sgned = io.cmd === M_XA_MIN || io.cmd === M_XA_MAX
  val max = io.cmd === M_XA_MAX || io.cmd === M_XA_MAXU
  val min = io.cmd === M_XA_MIN || io.cmd === M_XA_MINU
  val word = io.typ === MT_W || io.typ === MT_WU || io.typ === MT_B || io.typ === MT_BU

  val mask = Fix(-1,64) ^ (io.addr(2) << 31)
  val adder_out = (io.lhs & mask).toUFix + (io.rhs & mask)

  val cmp_lhs  = Mux(word && !io.addr(2), io.lhs(31), io.lhs(63))
  val cmp_rhs  = Mux(word && !io.addr(2), io.rhs(31), io.rhs(63))
  val lt_lo = io.lhs(31,0) < io.rhs(31,0)
  val lt_hi = io.lhs(63,32) < io.rhs(63,32)
  val eq_hi = io.lhs(63,32) === io.rhs(63,32)
  val lt = Mux(word, Mux(io.addr(2), lt_hi, lt_lo), lt_hi || eq_hi && lt_lo)
  val less = Mux(cmp_lhs === cmp_rhs, lt, Mux(sgned, cmp_lhs, cmp_rhs))

  val out = Mux(io.cmd === M_XA_ADD, adder_out,
            Mux(io.cmd === M_XA_AND, io.lhs & io.rhs,
            Mux(io.cmd === M_XA_OR,  io.lhs | io.rhs,
            Mux(Mux(less, min, max), io.lhs,
            io.rhs))))

  val wmask = FillInterleaved(8, StoreGen(io.typ, io.addr).mask)
  io.out := wmask & out | ~wmask & io.lhs
}

class HellaCacheReq(implicit conf: DCacheConfig) extends Bundle {
  val kill = Bool()
  val typ  = Bits(width = 3)
  val phys = Bool()
  val addr = UFix(width = conf.ppnbits.max(conf.vpnbits+1) + conf.pgidxbits)
  val data = Bits(width = conf.databits)
  val tag  = Bits(width = conf.reqtagbits)
  val cmd  = Bits(width = 4)

  override def clone = new HellaCacheReq().asInstanceOf[this.type]
}

class HellaCacheResp(implicit conf: DCacheConfig) extends Bundle {
  val nack = Bool() // comes 2 cycles after req.fire
  val replay = Bool()
  val typ = Bits(width = 3)
  val data = Bits(width = conf.databits)
  val data_subword = Bits(width = conf.databits)
  val tag = Bits(width = conf.reqtagbits)
  val cmd  = Bits(width = 4)
  val addr = UFix(width = conf.ppnbits.max(conf.vpnbits+1) + conf.pgidxbits)
  val store_data = Bits(width = conf.databits)

  override def clone = new HellaCacheResp().asInstanceOf[this.type]
}

class AlignmentExceptions extends Bundle {
  val ld = Bool()
  val st = Bool()
}

class HellaCacheExceptions extends Bundle {
  val ma = new AlignmentExceptions
  val pf = new AlignmentExceptions
}

// interface between D$ and processor/DTLB
class HellaCacheIO(implicit conf: DCacheConfig) extends Bundle {
  val req = (new FIFOIO){ new HellaCacheReq }
  val resp = (new PipeIO){ new HellaCacheResp }.flip
  val xcpt = (new HellaCacheExceptions).asInput
  val ptw = (new TLBPTWIO).flip
}

class HellaCache(implicit conf: DCacheConfig, lnconf: LogicalNetworkConfiguration) extends Component {
  val io = new Bundle {
    val cpu = (new HellaCacheIO).flip
    val mem = new TileLinkIO
  }
 
  val indexmsb    = conf.untagbits-1
  val indexlsb    = conf.offbits
  val offsetmsb   = indexlsb-1
  val offsetlsb   = log2Up(conf.databytes)

  val wb = new WritebackUnit
  val prober = new ProbeUnit
  val mshr = new MSHRFile

  io.cpu.req.ready := Bool(true)
  val s1_valid = Reg(io.cpu.req.fire(), resetVal = Bool(false))
  val s1_req = Reg{io.cpu.req.bits.clone}
  val s1_valid_masked = s1_valid && !io.cpu.req.bits.kill
  val s1_replay = Reg(resetVal = Bool(false))
  val s1_clk_en = Reg{Bool()}

  val s2_valid = Reg(s1_valid_masked, resetVal = Bool(false))
  val s2_req = Reg{io.cpu.req.bits.clone}
  val s2_replay = Reg(s1_replay, resetVal = Bool(false))
  val s2_recycle = Bool()
  val s2_valid_masked = Bool()

  val s3_valid = Reg(resetVal = Bool(false))
  val s3_req = Reg{io.cpu.req.bits.clone}
  val s3_way = Reg{Bits()}

  val s1_recycled = RegEn(s2_recycle, s1_clk_en)
  val s1_read  = isRead(s1_req.cmd)
  val s1_write = isWrite(s1_req.cmd)
  val s1_readwrite = s1_read || s1_write || isPrefetch(s1_req.cmd)

  val dtlb = new TLB(8)
  dtlb.io.ptw <> io.cpu.ptw
  dtlb.io.req.valid := s1_valid_masked && s1_readwrite && !s1_req.phys
  dtlb.io.req.bits.passthrough := s1_req.phys
  dtlb.io.req.bits.asid := UFix(0)
  dtlb.io.req.bits.vpn := s1_req.addr >> conf.pgidxbits
  dtlb.io.req.bits.instruction := Bool(false)
  when (!dtlb.io.req.ready && !io.cpu.req.bits.phys) { io.cpu.req.ready := Bool(false) }
  
  when (io.cpu.req.valid) {
    s1_req := io.cpu.req.bits
  }
  when (wb.io.meta_read.valid) {
    s1_req := wb.io.meta_read.bits
    s1_req.phys := Bool(true)
  }
  when (prober.io.meta_read.valid) {
    s1_req := prober.io.meta_read.bits
    s1_req.phys := Bool(true)
  }
  when (mshr.io.replay.valid) {
    s1_req := mshr.io.replay.bits
  }
  when (s2_recycle) {
    s1_req := s2_req
  }
  val s1_addr = Cat(dtlb.io.resp.ppn, s1_req.addr(conf.pgidxbits-1,0))

  when (s1_clk_en) {
    s2_req.addr := s1_addr
    s2_req.typ := s1_req.typ
    s2_req.cmd := s1_req.cmd
    s2_req.tag := s1_req.tag
    when (s1_write) {
      s2_req.data := Mux(s1_replay, mshr.io.replay.bits.data, io.cpu.req.bits.data)
    }
    when (s1_recycled) { s2_req.data := s1_req.data }
  }

  val misaligned =
    (((s1_req.typ === MT_H) || (s1_req.typ === MT_HU)) && (s1_req.addr(0) != Bits(0))) ||
    (((s1_req.typ === MT_W) || (s1_req.typ === MT_WU)) && (s1_req.addr(1,0) != Bits(0))) ||
    ((s1_req.typ === MT_D) && (s1_req.addr(2,0) != Bits(0)));
    
  io.cpu.xcpt.ma.ld := s1_read && misaligned
  io.cpu.xcpt.ma.st := s1_write && misaligned
  io.cpu.xcpt.pf.ld := s1_read && dtlb.io.resp.xcpt_ld
  io.cpu.xcpt.pf.st := s1_write && dtlb.io.resp.xcpt_st

  // tags
  val meta = new MetaDataArray
  val metaReadArb = (new Arbiter(5)) { new MetaReadReq }
  val metaWriteArb = (new Arbiter(2)) { new MetaWriteReq }
  metaReadArb.io.out <> meta.io.read
  metaWriteArb.io.out <> meta.io.write

  // data
  val data = new DataArray
  val readArb = new Arbiter(4)(new DataReadReq)
  readArb.io.out.ready := !io.mem.grant.valid || io.mem.grant.ready // insert bubble if refill gets blocked
  readArb.io.out <> data.io.read

  val writeArb = new Arbiter(2)(new DataWriteReq)
  data.io.write.valid := writeArb.io.out.valid
  writeArb.io.out.ready := data.io.write.ready
  data.io.write.bits := writeArb.io.out.bits
  val wdata_encoded = (0 until conf.wordsperrow).map(i => conf.code.encode(writeArb.io.out.bits.data(conf.databits*(i+1)-1,conf.databits*i)))
  data.io.write.bits.data := AVec(wdata_encoded).toBits

  // tag read for new requests
  metaReadArb.io.in(4).valid := io.cpu.req.valid
  metaReadArb.io.in(4).bits.addr := io.cpu.req.bits.addr
  when (!metaReadArb.io.in(4).ready) { io.cpu.req.ready := Bool(false) }

  // data read for new requests
  readArb.io.in(3).bits.addr := io.cpu.req.bits.addr
  readArb.io.in(3).valid := io.cpu.req.valid
  readArb.io.in(3).bits.way_en := Fix(-1)
  when (!readArb.io.in(3).ready) { io.cpu.req.ready := Bool(false) }

  // recycled requests
  metaReadArb.io.in(0).valid := s2_recycle
  metaReadArb.io.in(0).bits.addr := s2_req.addr
  readArb.io.in(0).valid := s2_recycle
  readArb.io.in(0).bits.addr := s2_req.addr
  readArb.io.in(0).bits.way_en := Fix(-1)

  // tag check and way muxing
  def wayMap[T <: Data](f: Int => T)(gen: => T) = Vec((0 until conf.ways).map(f)){gen}
  val s1_tag_eq_way = wayMap((w: Int) => meta.io.resp(w).tag === (s1_addr >> conf.untagbits)){Bits()}.toBits
  val s1_tag_match_way = wayMap((w: Int) => s1_tag_eq_way(w) && conf.co.isValid(meta.io.resp(w).state)){Bits()}.toBits
  s1_clk_en := metaReadArb.io.out.valid
  val s1_writeback = s1_clk_en && !s1_valid && !s1_replay
  val s2_tag_match_way = RegEn(s1_tag_match_way, s1_clk_en)
  val s2_tag_match = s2_tag_match_way.orR
  val s2_hit_state = Mux1H(s2_tag_match_way, wayMap((w: Int) => RegEn(meta.io.resp(w).state, s1_clk_en)){Bits()})
  val s2_hit = s2_tag_match && conf.co.isHit(s2_req.cmd, s2_hit_state) && s2_hit_state === conf.co.newStateOnHit(s2_req.cmd, s2_hit_state)

  // load-reserved/store-conditional
  val lrsc_count = Reg(resetVal = UFix(0))
  val lrsc_valid = lrsc_count.orR
  val lrsc_addr = Reg{UFix()}
  val (s2_lr, s2_sc) = (s2_req.cmd === M_XLR, s2_req.cmd === M_XSC)
  val s2_lrsc_addr_match = lrsc_valid && lrsc_addr === (s2_req.addr >> conf.offbits)
  val s2_sc_fail = s2_sc && !s2_lrsc_addr_match
  when (lrsc_valid) { lrsc_count := lrsc_count - 1 }
  when (s2_valid_masked && s2_hit || s2_replay) {
    when (s2_lr) {
      when (!lrsc_valid) { lrsc_count := conf.lrsc_cycles-1 }
      lrsc_addr := s2_req.addr >> conf.offbits
    }
    when (s2_sc) {
      lrsc_count := 0
    }
  }
  when (io.cpu.ptw.eret) { lrsc_count := 0 }

  val s2_data = Vec(conf.ways){Bits(width = conf.bitsperrow)}
  for (w <- 0 until conf.ways) {
    val regs = Vec(conf.wordsperrow){Reg{Bits(width = conf.encdatabits)}}
    val en1 = s1_clk_en && s1_tag_eq_way(w)
    for (i <- 0 until regs.size) {
      val en = en1 && (Bool(i == 0 || !conf.isNarrowRead) || s1_writeback)
      when (en) { regs(i) := data.io.resp(w) >> conf.encdatabits*i }
    }
    s2_data(w) := regs.toBits
  }
  val s2_data_muxed = Mux1H(s2_tag_match_way, s2_data)
  val s2_data_decoded = (0 until conf.wordsperrow).map(i => conf.code.decode(s2_data_muxed(conf.encdatabits*(i+1)-1,conf.encdatabits*i)))
  val s2_data_corrected = AVec(s2_data_decoded.map(_.corrected)).toBits
  val s2_data_uncorrected = AVec(s2_data_decoded.map(_.uncorrected)).toBits
  val s2_word_idx = if (conf.isNarrowRead) UFix(0) else s2_req.addr(log2Up(conf.wordsperrow*conf.databytes)-1,3)
  val s2_data_correctable = AVec(s2_data_decoded.map(_.correctable)).toBits()(s2_word_idx)
  
  // store/amo hits
  s3_valid := (s2_valid_masked && s2_hit || s2_replay) && !s2_sc_fail && isWrite(s2_req.cmd)
  val amoalu = new AMOALU
  when ((s2_valid || s2_replay) && (isWrite(s2_req.cmd) || s2_data_correctable)) {
    s3_req := s2_req
    s3_req.data := Mux(s2_data_correctable, s2_data_corrected, amoalu.io.out)
    s3_way := s2_tag_match_way
  }

  writeArb.io.in(0).bits.addr := s3_req.addr
  writeArb.io.in(0).bits.wmask := UFix(1) << s3_req.addr(conf.ramoffbits-1,offsetlsb).toUFix
  writeArb.io.in(0).bits.data := Fill(conf.wordsperrow, s3_req.data)
  writeArb.io.in(0).valid := s3_valid
  writeArb.io.in(0).bits.way_en :=  s3_way

  // replacement policy
  val replacer = new RandomReplacement
  val s1_replaced_way_en = UFixToOH(replacer.way)
  val s2_replaced_way_en = UFixToOH(RegEn(replacer.way, s1_clk_en))
  val s2_repl_meta = Mux1H(s2_replaced_way_en, wayMap((w: Int) => RegEn(meta.io.resp(w), s1_clk_en && s1_replaced_way_en(w))){new MetaData})

  // miss handling
  mshr.io.req.valid := s2_valid_masked && !s2_hit && (isPrefetch(s2_req.cmd) || isRead(s2_req.cmd) || isWrite(s2_req.cmd))
  mshr.io.req.bits := s2_req
  mshr.io.req.bits.tag_match := s2_tag_match
  mshr.io.req.bits.old_meta := Mux(s2_tag_match, MetaData(s2_repl_meta.tag, s2_hit_state), s2_repl_meta)
  mshr.io.req.bits.way_en := Mux(s2_tag_match, s2_tag_match_way, s2_replaced_way_en)
  mshr.io.req.bits.data := s2_req.data

  mshr.io.mem_grant.valid := io.mem.grant.fire()
  mshr.io.mem_grant.bits := io.mem.grant.bits
  when (mshr.io.req.fire()) { replacer.miss }

  io.mem.acquire.meta <> FIFOedLogicalNetworkIOWrapper(mshr.io.mem_req)
  //TODO io.mem.acquire.data should be connected to uncached store data generator
  //io.mem.acquire.data <> FIFOedLogicalNetworkIOWrapper(TODO)
  io.mem.acquire.data.valid := Bool(false)
  io.mem.acquire.data.bits.payload.data := UFix(0)

  // replays
  readArb.io.in(1).valid := mshr.io.replay.valid
  readArb.io.in(1).bits := mshr.io.replay.bits
  readArb.io.in(1).bits.way_en := Fix(-1)
  mshr.io.replay.ready := readArb.io.in(1).ready
  s1_replay := mshr.io.replay.valid && readArb.io.in(1).ready
  metaReadArb.io.in(1) <> mshr.io.meta_read
  metaWriteArb.io.in(0) <> mshr.io.meta_write

  // probes
  val releaseArb = (new Arbiter(2)) { new Release }
  FIFOedLogicalNetworkIOWrapper(releaseArb.io.out) <> io.mem.release.meta

  val probe = FIFOedLogicalNetworkIOUnwrapper(io.mem.probe)
  prober.io.req.valid := probe.valid && !lrsc_valid
  probe.ready := prober.io.req.ready && !lrsc_valid
  prober.io.req.bits := probe.bits
  prober.io.rep <> releaseArb.io.in(1)
  prober.io.wb_req <> wb.io.probe
  prober.io.way_en := s2_tag_match_way
  prober.io.line_state := s2_hit_state
  prober.io.meta_read <> metaReadArb.io.in(2)
  prober.io.meta_write <> metaWriteArb.io.in(1)
  prober.io.mshr_rdy := mshr.io.probe_rdy

  // refills
  val refill = conf.co.messageUpdatesDataArray(io.mem.grant.bits.payload)
  writeArb.io.in(1).valid := io.mem.grant.valid && refill
  io.mem.grant.ready := writeArb.io.in(1).ready || !refill
  writeArb.io.in(1).bits := mshr.io.mem_resp
  writeArb.io.in(1).bits.wmask := Fix(-1)
  writeArb.io.in(1).bits.data := io.mem.grant.bits.payload.data

  // writebacks
  wb.io.req <> mshr.io.wb_req
  wb.io.meta_read <> metaReadArb.io.in(3)
  wb.io.data_req <> readArb.io.in(2)
  wb.io.data_resp := s2_data_corrected
  releaseArb.io.in(0) <> wb.io.release
  FIFOedLogicalNetworkIOWrapper(wb.io.release_data) <> io.mem.release.data

  // store->load bypassing
  val s4_valid = Reg(s3_valid, resetVal = Bool(false))
  val s4_req = RegEn(s3_req, s3_valid && metaReadArb.io.out.valid)
  val bypasses = List(
    ((s2_valid_masked || s2_replay) && !s2_sc_fail, s2_req, amoalu.io.out),
    (s3_valid, s3_req, s3_req.data),
    (s4_valid, s4_req, s4_req.data)
  ).map(r => (r._1 && (s1_addr >> conf.wordoffbits === r._2.addr >> conf.wordoffbits) && isWrite(r._2.cmd), r._3))
  val s2_store_bypass_data = Reg{Bits(width = conf.databits)}
  val s2_store_bypass = Reg{Bool()}
  when (s1_clk_en) {
    s2_store_bypass := false
    when (bypasses.map(_._1).reduce(_||_)) {
      s2_store_bypass_data := PriorityMux(bypasses.map(x => (x._1, x._2)))
      s2_store_bypass := true
    }
  }

  // load data subword mux/sign extension
  val s2_data_word_prebypass = s2_data_uncorrected >> Cat(s2_word_idx, Bits(0,log2Up(conf.databits)))
  val s2_data_word = Mux(s2_store_bypass, s2_store_bypass_data, s2_data_word_prebypass)
  val loadgen = new LoadGen(s2_req.typ, s2_req.addr, s2_data_word)

  amoalu.io := s2_req
  amoalu.io.lhs := s2_data_word
  amoalu.io.rhs := s2_req.data

  // nack it like it's hot
  val s1_nack = dtlb.io.req.valid && dtlb.io.resp.miss ||
<<<<<<< HEAD
                s1_req.addr(indexmsb,indexlsb) === prober.io.meta_write.bits.idx && !prober.io.req.ready
=======
                s1_req.addr(indexmsb,indexlsb) === prober.io.meta_write.bits.idx && !prober.io.req.ready ||
                (s1_req.addr >> conf.offbits) === io.mem.probe.bits.payload.addr && io.mem.probe.fire()
>>>>>>> 12205b96
  val s2_nack_hit = RegEn(s1_nack, s1_valid || s1_replay)
  when (s2_nack_hit) { mshr.io.req.valid := Bool(false) }
  val s2_nack_victim = s2_hit && mshr.io.secondary_miss
  val s2_nack_miss = !s2_hit && !mshr.io.req.ready
  val s2_nack_fence = s2_req.cmd === M_FENCE && !mshr.io.fence_rdy
  val s2_nack = s2_nack_hit || s2_nack_victim || s2_nack_miss || s2_nack_fence
  s2_valid_masked := s2_valid && !s2_nack

  val s2_recycle_ecc = (s2_valid || s2_replay) && s2_hit && s2_data_correctable
  val s2_recycle_next = Reg(resetVal = Bool(false))
  when (s1_valid || s1_replay) { s2_recycle_next := (s1_valid || s1_replay) && s2_recycle_ecc }
  s2_recycle := s2_recycle_ecc || s2_recycle_next

  // after a nack, block until nack condition resolves to save energy
  val block_fence = Reg(resetVal = Bool(false))
  block_fence := (s2_valid && s2_req.cmd === M_FENCE || block_fence) && !mshr.io.fence_rdy
  val block_miss = Reg(resetVal = Bool(false))
  block_miss := (s2_valid || block_miss) && s2_nack_miss
  when (block_fence || block_miss) {
    io.cpu.req.ready := Bool(false)
  }

  val s2_do_resp = isRead(s2_req.cmd) || s2_sc
  io.cpu.resp.valid  := s2_do_resp && (s2_replay || s2_valid_masked && s2_hit) && !s2_data_correctable
  io.cpu.resp.bits.nack := s2_valid && s2_nack
  io.cpu.resp.bits := s2_req
  io.cpu.resp.bits.replay := s2_replay && s2_do_resp
  io.cpu.resp.bits.data := loadgen.word
  io.cpu.resp.bits.data_subword := Mux(s2_sc, s2_sc_fail, loadgen.byte)
  io.cpu.resp.bits.store_data := s2_req.data

  io.mem.grant_ack <> mshr.io.mem_finish
}<|MERGE_RESOLUTION|>--- conflicted
+++ resolved
@@ -1013,12 +1013,7 @@
 
   // nack it like it's hot
   val s1_nack = dtlb.io.req.valid && dtlb.io.resp.miss ||
-<<<<<<< HEAD
                 s1_req.addr(indexmsb,indexlsb) === prober.io.meta_write.bits.idx && !prober.io.req.ready
-=======
-                s1_req.addr(indexmsb,indexlsb) === prober.io.meta_write.bits.idx && !prober.io.req.ready ||
-                (s1_req.addr >> conf.offbits) === io.mem.probe.bits.payload.addr && io.mem.probe.fire()
->>>>>>> 12205b96
   val s2_nack_hit = RegEn(s1_nack, s1_valid || s1_replay)
   when (s2_nack_hit) { mshr.io.req.valid := Bool(false) }
   val s2_nack_victim = s2_hit && mshr.io.secondary_miss
